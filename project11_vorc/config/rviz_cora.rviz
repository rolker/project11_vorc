Panels:
  - Class: rviz/Displays
    Help Height: 70
    Name: Displays
    Property Tree Widget:
      Expanded:
        - /Global Options1
        - /Status1
        - /TF1/Frames1
        - /TF1/Tree1
      Splitter Ratio: 0.6350210905075073
    Tree Height: 261
  - Class: rviz/Selection
    Name: Selection
  - Class: rviz/Tool Properties
    Expanded: ~
    Name: Tool Properties
    Splitter Ratio: 0.5886790156364441
  - Class: rviz/Views
    Expanded:
      - /Current View1
    Name: Views
    Splitter Ratio: 0.5
  - Class: rviz/Time
    Experimental: false
    Name: Time
    SyncMode: 0
    SyncSource: Left Image
Preferences:
  PromptSaveOnExit: true
Toolbars:
  toolButtonStyle: 2
Visualization Manager:
  Class: ""
  Displays:
    - Alpha: 0.75
      Cell Size: 1
      Class: rviz/Grid
      Color: 160; 160; 164
      Enabled: true
      Line Style:
        Line Width: 0.029999999329447746
        Value: Lines
      Name: Grid
      Normal Cell Count: 0
      Offset:
        X: 0
        Y: 0
        Z: 0
      Plane: XY
      Plane Cell Count: 15
      Reference Frame: cora/base_link
      Value: true
    - Class: rviz/Image
      Enabled: true
      Image Topic: /cora/sensors/cameras/front_left_camera/image_raw
      Max Value: 1
      Median window: 5
      Min Value: 0
      Name: Left Image
      Normalize Range: true
      Queue Size: 2
      Transport Hint: raw
      Unreliable: false
      Value: true
    - Class: rviz/Image
      Enabled: true
      Image Topic: /cora/sensors/cameras/front_right_camera/image_raw
      Max Value: 1
      Median window: 5
      Min Value: 0
      Name: Right Image
      Normalize Range: true
      Queue Size: 2
      Transport Hint: raw
      Unreliable: false
      Value: true
    - Alpha: 1
      Autocompute Intensity Bounds: true
      Autocompute Value Bounds:
        Max Value: 10
        Min Value: -10
        Value: true
      Axis: Z
      Channel Name: intensity
      Class: rviz/PointCloud2
      Color: 255; 255; 255
      Color Transformer: Intensity
      Decay Time: 0
      Enabled: true
      Invert Rainbow: false
      Max Color: 255; 255; 255
      Max Intensity: 0
      Min Color: 0; 0; 0
      Min Intensity: 0
      Name: PointCloud2 (filtered lidar)
      Position Transformer: XYZ
      Queue Size: 10
      Selectable: true
      Size (Pixels): 2
      Size (m): 0.03999999910593033
      Style: Points
      Topic: /cora/sensors/lidars/front_lidar/points_filtered
      Unreliable: false
      Use Fixed Frame: true
      Use rainbow: true
      Value: true
    - Alpha: 0.75
      Class: rviz/RobotModel
      Collision Enabled: false
      Enabled: true
      Links:
        All Links Enabled: true
        Expand Joint Details: false
        Expand Link Details: false
        Expand Tree: false
        Link Tree Style: Links in Alphabetic Order
        base_link:
          Alpha: 1
          Show Axes: false
          Show Trail: false
        dummy_link:
          Alpha: 1
          Show Axes: false
          Show Trail: false
          Value: true
        front_left_camera_link:
          Alpha: 1
          Show Axes: false
          Show Trail: false
          Value: true
        front_left_camera_link_optical:
          Alpha: 1
          Show Axes: false
          Show Trail: false
        front_left_camera_post_arm_link:
          Alpha: 1
          Show Axes: false
          Show Trail: false
          Value: true
        front_left_camera_post_link:
          Alpha: 1
          Show Axes: false
          Show Trail: false
          Value: true
        front_lidar_link:
          Alpha: 1
          Show Axes: false
          Show Trail: false
          Value: true
        front_lidar_post_arm_link:
          Alpha: 1
          Show Axes: false
          Show Trail: false
          Value: true
        front_lidar_post_link:
          Alpha: 1
          Show Axes: false
          Show Trail: false
          Value: true
        front_right_camera_link:
          Alpha: 1
          Show Axes: false
          Show Trail: false
          Value: true
        front_right_camera_link_optical:
          Alpha: 1
          Show Axes: false
          Show Trail: false
        front_right_camera_post_arm_link:
          Alpha: 1
          Show Axes: false
          Show Trail: false
          Value: true
        front_right_camera_post_link:
          Alpha: 1
          Show Axes: false
          Show Trail: false
          Value: true
        gps_link:
          Alpha: 1
          Show Axes: false
          Show Trail: false
          Value: true
        imu_link:
          Alpha: 1
          Show Axes: false
          Show Trail: false
          Value: true
        left_engine_link:
          Alpha: 1
          Show Axes: false
          Show Trail: false
        left_propeller_link:
          Alpha: 1
          Show Axes: false
          Show Trail: false
          Value: true
        pinger:
          Alpha: 1
          Show Axes: false
          Show Trail: false
          Value: true
        right_engine_link:
          Alpha: 1
          Show Axes: false
          Show Trail: false
        right_propeller_link:
          Alpha: 1
          Show Axes: false
          Show Trail: false
          Value: true
      Name: RobotModel
      Robot Description: cora/robot_description
      TF Prefix: cora
      Update Interval: 0
      Value: true
      Visual Enabled: true
    - Class: rviz/TF
      Enabled: true
      Frame Timeout: 15
      Frames:
        All Enabled: false
        cora/base_link:
          Value: true
        cora/dummy_link:
          Value: false
        cora/front_left_camera_link:
          Value: false
        cora/front_left_camera_link_optical:
          Value: true
        cora/front_left_camera_post_arm_link:
          Value: false
        cora/front_left_camera_post_link:
          Value: false
        cora/front_lidar_link:
          Value: false
        cora/front_lidar_post_arm_link:
          Value: false
        cora/front_lidar_post_link:
          Value: false
        cora/front_right_camera_link:
          Value: false
        cora/front_right_camera_link_optical:
          Value: false
        cora/front_right_camera_post_arm_link:
          Value: false
        cora/front_right_camera_post_link:
          Value: false
        cora/gps_link:
          Value: false
        cora/imu_link:
          Value: false
        cora/left_engine_link:
          Value: false
        cora/left_propeller_link:
          Value: false
        cora/odom:
          Value: false
        cora/pinger:
          Value: false
        cora/right_engine_link:
          Value: false
        cora/right_propeller_link:
          Value: false
        map:
          Value: false
        utm:
          Value: false
      Marker Scale: 3
      Name: TF
      Show Arrows: true
      Show Axes: true
      Show Names: true
      Tree:
        map:
          cora/odom:
            cora/base_link:
              cora/dummy_link:
                {}
              cora/front_left_camera_post_link:
                cora/front_left_camera_post_arm_link:
                  cora/front_left_camera_link:
                    cora/front_left_camera_link_optical:
                      {}
              cora/front_lidar_post_link:
                cora/front_lidar_post_arm_link:
                  cora/front_lidar_link:
                    {}
              cora/front_right_camera_post_link:
                cora/front_right_camera_post_arm_link:
                  cora/front_right_camera_link:
                    cora/front_right_camera_link_optical:
                      {}
              cora/gps_link:
                {}
              cora/imu_link:
                {}
              cora/left_engine_link:
                cora/left_propeller_link:
                  {}
              cora/pinger:
                {}
              cora/right_engine_link:
                cora/right_propeller_link:
                  {}
            utm:
              {}
      Update Interval: 0
      Value: true
    - Alpha: 0.699999988079071
      Class: rviz/Map
      Color Scheme: map
      Draw Behind: false
      Enabled: true
      Name: Map (octomap)
      Topic: /projected_map
      Unreliable: false
      Use Timestamp: false
      Value: true
    - Class: rviz/MarkerArray
      Enabled: false
      Marker Topic: /occupied_cells_vis_array
      Name: MarkerArray (octomap voxels)
      Namespaces:
        {}
      Queue Size: 100
      Value: false
    - Alpha: 0.699999988079071
      Class: rviz/Map
      Color Scheme: map
      Draw Behind: false
      Enabled: false
      Name: Map (global)
      Topic: /move_base/global_costmap/costmap
      Unreliable: false
      Use Timestamp: false
      Value: false
    - Alpha: 0.699999988079071
      Class: rviz/Map
      Color Scheme: map
      Draw Behind: false
      Enabled: true
      Name: Map (local)
      Topic: /move_base/local_costmap/costmap
      Unreliable: false
      Use Timestamp: false
      Value: true
    - Alpha: 1
      Class: rviz/Polygon
      Color: 25; 255; 0
      Enabled: true
      Name: Polygon (cora footprint)
      Topic: /move_base/local_costmap/footprint
      Unreliable: false
      Value: true
    - Angle Tolerance: 0.10000000149011612
      Class: rviz/Odometry
      Covariance:
        Orientation:
          Alpha: 0.5
          Color: 255; 255; 127
          Color Style: Unique
          Frame: Local
          Offset: 1
          Scale: 1
          Value: true
        Position:
          Alpha: 0.30000001192092896
          Color: 204; 51; 204
          Scale: 1
          Value: true
        Value: true
      Enabled: false
      Keep: 100
      Name: Odometry
      Position Tolerance: 0.10000000149011612
      Shape:
        Alpha: 1
        Axes Length: 1
        Axes Radius: 0.10000000149011612
        Color: 255; 25; 0
        Head Length: 0.30000001192092896
        Head Radius: 0.10000000149011612
        Shaft Length: 1
        Shaft Radius: 0.05000000074505806
        Value: Arrow
      Topic: /cora/robot_localization/odometry/filtered
      Unreliable: false
      Value: false
    - Alpha: 1
      Buffer Length: 1
      Class: rviz/Path
      Color: 25; 255; 0
      Enabled: true
      Head Diameter: 0.30000001192092896
      Head Length: 0.20000000298023224
      Length: 0.30000001192092896
      Line Style: Lines
      Line Width: 0.029999999329447746
      Name: Path (plan)
      Offset:
        X: 0
        Y: 0
        Z: 0
      Pose Color: 255; 85; 255
      Pose Style: None
      Radius: 0.029999999329447746
      Shaft Diameter: 0.10000000149011612
      Shaft Length: 0.10000000149011612
      Topic: /move_base/NavfnROS/plan
      Unreliable: false
      Value: true
    - Alpha: 1
      Buffer Length: 1
      Class: rviz/Path
      Color: 25; 255; 0
      Enabled: true
      Head Diameter: 0.30000001192092896
      Head Length: 0.20000000298023224
      Length: 0.30000001192092896
      Line Style: Lines
      Line Width: 0.029999999329447746
      Name: Path (global)
      Offset:
        X: 0
        Y: 0
        Z: 0
      Pose Color: 255; 85; 255
      Pose Style: None
      Radius: 0.029999999329447746
      Shaft Diameter: 0.10000000149011612
      Shaft Length: 0.10000000149011612
      Topic: /move_base/TrajectoryPlannerROS/global_plan
      Unreliable: false
      Value: true
    - Alpha: 1
      Buffer Length: 1
      Class: rviz/Path
      Color: 25; 255; 0
      Enabled: true
      Head Diameter: 0.30000001192092896
      Head Length: 0.20000000298023224
      Length: 0.30000001192092896
      Line Style: Lines
      Line Width: 0.029999999329447746
      Name: Path (local plan)
      Offset:
        X: 0
        Y: 0
        Z: 0
      Pose Color: 255; 85; 255
      Pose Style: None
      Radius: 0.029999999329447746
      Shaft Diameter: 0.10000000149011612
      Shaft Length: 0.10000000149011612
      Topic: /move_base/TrajectoryPlannerROS/local_plan
      Unreliable: false
      Value: true
    - Alpha: 0.699999988079071
      Autocompute Intensity Bounds: true
      Autocompute Value Bounds:
        Max Value: 10
        Min Value: -10
        Value: true
      Axis: Z
      Channel Name: intensity
      Class: rviz/PointCloud2
      Color: 255; 255; 255
      Color Transformer: Intensity
      Decay Time: 0
      Enabled: false
      Invert Rainbow: false
      Max Color: 255; 255; 255
      Max Intensity: 4096
      Min Color: 0; 0; 0
      Min Intensity: 0
      Name: PointCloud2 (cost cloud)
      Position Transformer: XYZ
      Queue Size: 10
      Selectable: true
      Size (Pixels): 3
      Size (m): 0.25
      Style: Spheres
      Topic: /move_base/TrajectoryPlannerROS/cost_cloud
      Unreliable: false
      Use Fixed Frame: true
      Use rainbow: true
      Value: false
    - Alpha: 0.25
      Cell Size: 10
      Class: rviz/Grid
      Color: 160; 160; 164
      Enabled: true
      Line Style:
        Line Width: 0.029999999329447746
        Value: Lines
      Name: Grid (map)
      Normal Cell Count: 0
      Offset:
        X: 0
        Y: 0
        Z: 0
      Plane: XY
      Plane Cell Count: 100
      Reference Frame: map
      Value: true
  Enabled: true
  Global Options:
    Background Color: 48; 48; 48
    Default Light: true
    Fixed Frame: map
    Frame Rate: 30
  Name: root
  Tools:
    - Class: rviz/Interact
      Hide Inactive Objects: true
    - Class: rviz/MoveCamera
    - Class: rviz/Select
    - Class: rviz/FocusCamera
    - Class: rviz/Measure
    - Class: rviz/SetInitialPose
      Theta std deviation: 0.2617993950843811
      Topic: /initialpose
      X std deviation: 0.5
      Y std deviation: 0.5
    - Class: rviz/SetGoal
      Topic: /move_base_simple/goal
    - Class: rviz/PublishPoint
      Single click: true
      Topic: /clicked_point
  Value: true
  Views:
    Current:
      Class: rviz/Orbit
<<<<<<< HEAD
      Distance: 196.09425354003906
=======
      Distance: 302.47174072265625
>>>>>>> 23a3c241
      Enable Stereo Rendering:
        Stereo Eye Separation: 0.05999999865889549
        Stereo Focal Distance: 1
        Swap Stereo Eyes: false
        Value: false
      Focal Point:
<<<<<<< HEAD
        X: 83.7880859375
        Y: 74.36697387695312
        Z: 26.447980880737305
=======
        X: -180.2949981689453
        Y: 34.28202819824219
        Z: 22.22679901123047
>>>>>>> 23a3c241
      Focal Shape Fixed Size: false
      Focal Shape Size: 0.05000000074505806
      Invert Z Axis: false
      Name: Current View
      Near Clip Distance: 0.009999999776482582
      Pitch: 1.5547963380813599
      Target Frame: <Fixed Frame>
      Value: Orbit (rviz)
      Yaw: 3.134718418121338
    Saved: ~
Window Geometry:
  Displays:
    collapsed: false
  Height: 1179
  Hide Left Dock: false
  Hide Right Dock: false
  Left Image:
    collapsed: false
  QMainWindow State: 000000ff00000000fd00000004000000000000029d000003effc020000000cfb0000001200530065006c0065006300740069006f006e00000001e10000009b0000005c00fffffffb000000120056006900650077007300200054006f006f02000001df000002110000018500000122fb000000200054006f006f006c002000500072006f0070006500720074006900650073003203000002880000011d000002210000017afb000000100044006900730070006c006100790073010000003b00000186000000c700fffffffb0000001e0054006f006f006c002000500072006f007000650072007400690065007300000001a10000005c0000005c00fffffffb0000002000730065006c0065006300740069006f006e00200062007500660066006500720200000138000000aa0000023a00000294fb00000014005700690064006500530074006500720065006f02000000e6000000d2000003ee0000030bfb0000000c004b0069006e0065006300740200000186000001060000030c00000261fb0000000a0049006d006100670065010000029a000001a60000000000000000fb0000000a0049006d006100670065010000044c000001a80000000000000000fb00000014004c00650066007400200049006d00610067006501000001c70000012d0000001600fffffffb000000160052006900670068007400200049006d00610067006501000002fa000001300000001600ffffff0000000100000175000004c8fc0200000003fb0000001e0054006f006f006c002000500072006f00700065007200740069006500730100000041000000780000000000000000fb0000000a00560069006500770073000000003b000004c8000000a000fffffffb0000001200530065006c0065006300740069006f006e010000025a000000b200000000000000000000000200000490000000a9fc0100000001fb0000000a00560069006500770073030000004e00000080000002e100000197000000030000068e00000050fc0100000002fb0000000800540069006d006501000000000000068e0000024400fffffffb0000000800540069006d00650100000000000004500000000000000000000003eb000003ef00000004000000040000000800000008fc0000000100000002000000010000000a0054006f006f006c00730100000000ffffffff0000000000000000
  Right Image:
    collapsed: false
  Selection:
    collapsed: false
  Time:
    collapsed: false
  Tool Properties:
    collapsed: false
  Views:
    collapsed: false
<<<<<<< HEAD
  Width: 2123
  X: 1521
  Y: 469
=======
  Width: 1678
  X: 2107
  Y: 441
>>>>>>> 23a3c241
<|MERGE_RESOLUTION|>--- conflicted
+++ resolved
@@ -312,12 +312,12 @@
       Class: rviz/Map
       Color Scheme: map
       Draw Behind: false
-      Enabled: true
+      Enabled: false
       Name: Map (octomap)
       Topic: /projected_map
       Unreliable: false
       Use Timestamp: false
-      Value: true
+      Value: false
     - Class: rviz/MarkerArray
       Enabled: false
       Marker Topic: /occupied_cells_vis_array
@@ -533,26 +533,16 @@
   Views:
     Current:
       Class: rviz/Orbit
-<<<<<<< HEAD
-      Distance: 196.09425354003906
-=======
       Distance: 302.47174072265625
->>>>>>> 23a3c241
       Enable Stereo Rendering:
         Stereo Eye Separation: 0.05999999865889549
         Stereo Focal Distance: 1
         Swap Stereo Eyes: false
         Value: false
       Focal Point:
-<<<<<<< HEAD
-        X: 83.7880859375
-        Y: 74.36697387695312
-        Z: 26.447980880737305
-=======
         X: -180.2949981689453
         Y: 34.28202819824219
         Z: 22.22679901123047
->>>>>>> 23a3c241
       Focal Shape Fixed Size: false
       Focal Shape Size: 0.05000000074505806
       Invert Z Axis: false
@@ -582,12 +572,6 @@
     collapsed: false
   Views:
     collapsed: false
-<<<<<<< HEAD
-  Width: 2123
-  X: 1521
-  Y: 469
-=======
   Width: 1678
   X: 2107
-  Y: 441
->>>>>>> 23a3c241
+  Y: 441