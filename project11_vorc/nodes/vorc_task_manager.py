--- conflicted
+++ resolved
@@ -70,29 +70,9 @@
         self.task_info = data
         
         if self.task is None:
-<<<<<<< HEAD
             if self.task_info.state != 'inital': #wait until we're out of initial to make sure all nodes are done loading and stuff
                 if self.task_info.name == 'stationkeeping':
                     self.task = StationKeepingTask(self)
-=======
-            
-            if self.task_info.state == 'initial':
-                pass
-            
-            elif self.task_info.state == 'ready':
-                # Must begin navigating here. Maybe station keep until in Running?
-                pass
-            
-            elif self.task_info.state == 'running':
-                # Execute the task.
-            
-                if self.task_info.name == 'stationkeeping':
-                    self.task = StationKeepingTask(self)
-
-            elif self.task_info.state = 'finished':
-                # All done. No more scoring. Stationkeep???
-                pass
->>>>>>> ed49f2a0
 
     def iterate(self, event):    
         if self.task is not None:
